--- conflicted
+++ resolved
@@ -36,7 +36,6 @@
 #include "radio.h"
 #include "packet.h"
 #include "timer.h"
-#include "serial.h"
 
 static __bit last_sent_is_resend;
 static __bit last_sent_is_injected;
@@ -90,19 +89,11 @@
 /// Return the offset of any high priority packet (so we can ensure that this packet goes out in the next
 /// tx window
 static 
-<<<<<<< HEAD
-int16_t extract_hipri(__pdata uint8_t max_xmit)
-{
-	__pdata uint16_t slen = serial_read_available();
-	__pdata uint16_t offset = 0;
-	__pdata int16_t high_offset = -1;
-=======
 int16_t extract_hipri(uint8_t max_xmit)
 {
 	__xdata uint16_t slen = serial_read_available();
 	__xdata uint16_t offset = 0;
 	__xdata int16_t high_offset = -1;
->>>>>>> f164330e
 
 	// Walk the serial buffer to find the _last_ high pri packet
 	while (slen >= 8) {
@@ -113,11 +104,7 @@
 		}
 		c = serial_peekx(offset + 1);
 		if (c >= 255 - 8 || 
-<<<<<<< HEAD
 			c+8 > max_xmit - last_sent_len) {
-=======
-		    c+8 > max_xmit - last_sent_len) {
->>>>>>> f164330e
 			// it won't fit
 			break;
 		}
@@ -127,11 +114,7 @@
 			break;
 		}
 
-<<<<<<< HEAD
-		if(serial_peekx(offset +6) == MSG_TYP_RC_OVERRIDE && c == MSG_LEN_RC_OVERRIDE) {
-=======
 		if(serial_peekx(offset + 5) == MSG_TYP_RC_OVERRIDE && c == MSG_LEN_RC_OVERRIDE) {
->>>>>>> f164330e
 			// if(high_offset != -1) printf("found 2nd\r\n"); else printf("found rc\r\n");
 			high_offset = offset;
 		}
@@ -153,11 +136,7 @@
 static 
 uint8_t mavlink_frame(uint8_t max_xmit, __xdata uint8_t * __pdata buf)
 {
-<<<<<<< HEAD
 	__data uint16_t slen, offset = 0, high_offset;
-=======
-	__pdata uint16_t slen, offset = 0, high_offset;
->>>>>>> f164330e
 
     //
     // There is already a packet sitting waiting here
@@ -176,8 +155,6 @@
 
 	high_offset = (feature_mavlink_framing == MAVLINK_FRAMING_HIGHPRI) ? extract_hipri(max_xmit) : -1;
 
-	high_offset = (feature_mavlink_framing == MAVLINK_FRAMING_HIGHPRI) ? extract_hipri(max_xmit) : -1;
-	  
 	slen = serial_read_available();
 
 	// see if we have more complete MAVLink frames in the serial
@@ -201,11 +178,7 @@
 		}
 
 		// If we are using the special highpri mode, we might skip some override packets
-<<<<<<< HEAD
-		if(high_offset != -1 && high_offset != offset && serial_peekx(6) == MSG_TYP_RC_OVERRIDE && c == MSG_LEN_RC_OVERRIDE) {
-=======
 		if(high_offset != -1 && high_offset != offset && serial_peekx(5) == MSG_TYP_RC_OVERRIDE && c == MSG_LEN_RC_OVERRIDE) {
->>>>>>> f164330e
 			// printf("skipping rc\r\n");
 			c += 8;
 		}
@@ -233,41 +206,17 @@
 packet_get_next(register uint8_t max_xmit, __xdata uint8_t * __pdata buf)
 {
 	register uint16_t slen;
-<<<<<<< HEAD
-	
-	slen = serial_read_available();
-	if (force_resend ||
-		(feature_opportunistic_resend &&
-		 last_sent_is_resend == false && 
-		 last_sent_len != 0 && 
-		 slen < PACKET_RESEND_THRESHOLD)) {
-			if (max_xmit < last_sent_len) {
-				last_sent_len = 0;
-				return 0;
-			}
-			last_sent_is_resend = true;
-			force_resend = false;
-			memcpy(buf, last_sent, last_sent_len);
-			slen = last_sent_len;
-			last_sent_len = 0;
-			return (slen & 0xFF);
-	}
-	
-	last_sent_is_resend = false;
-	
-=======
-
-
->>>>>>> f164330e
+
+
 	if (injected_packet) {
 		// send a previously injected packet
 		slen = last_sent_len;
 
-                // sending these injected packets at full size doesn't
-                // seem to work well ... though I don't really know why!
-                if (max_xmit > 32) {
-                        max_xmit = 32;
-                }
+		// sending these injected packets at full size doesn't
+		// seem to work well ... though I don't really know why!
+		if (max_xmit > 32) {
+						max_xmit = 32;
+		}
 
 		if (max_xmit < slen) {
 			// send as much as we can
@@ -283,12 +232,25 @@
 		last_sent_is_injected = true;
 		return last_sent_len;
 	}
-<<<<<<< HEAD
-	
-=======
-
->>>>>>> f164330e
+
 	last_sent_is_injected = false;
+
+	slen = serial_read_available();
+	if (force_resend ||
+	    (feature_opportunistic_resend &&
+	     last_sent_is_resend == false && 
+	     last_sent_len != 0 && 
+	     slen < PACKET_RESEND_THRESHOLD)) {
+		if (max_xmit < last_sent_len) {
+			return 0;
+		}
+		last_sent_is_resend = true;
+		force_resend = false;
+		memcpy(buf, last_sent, last_sent_len);
+		return last_sent_len;
+	}
+
+	last_sent_is_resend = false;
 
 	// if we have received something via serial see how
 	// much of it we could fit in the transmit FIFO
@@ -355,7 +317,7 @@
 		return mavlink_frame(max_xmit, buf);
 	}
 
-    // We are now looking for a new packet (mav_pkt_len == 0)
+		// We are now looking for a new packet (mav_pkt_len == 0)
 	while (slen > 0) {
 		register uint8_t c = serial_peek();
 		if (c == MAVLINK10_STX) {
@@ -373,7 +335,7 @@
 			}
 			mav_pkt_len = serial_peek2();
 			if (mav_pkt_len >= 255-8 ||
-				mav_pkt_len+8 > mav_max_xmit) {
+			    mav_pkt_len+8 > mav_max_xmit) {
 				// its too big for us to cope with
 				mav_pkt_len = 0;
 				last_sent[last_sent_len++] = serial_read(); // Send the STX and try again (we will lose framing)
@@ -465,15 +427,9 @@
 
 	// We are now looking at a packet with the resend bit set
 	if (last_recv_is_resend == false && 
-<<<<<<< HEAD
-		len == last_recv_len &&
-		memcmp(last_received, buf, len) == 0) {
-		last_recv_is_resend = false;
-=======
-	    len == last_recv_len &&
-	    memcmp(last_received, buf, len) == 0) {
+			len == last_recv_len &&
+			memcmp(last_received, buf, len) == 0) {
 		last_recv_is_resend = false;  // FIXME - this has no effect
->>>>>>> f164330e
 		return true;
 	}
 #if 0
