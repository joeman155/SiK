--- conflicted
+++ resolved
@@ -909,7 +909,7 @@
 		window_width = constrain(window_width, 3*lbt_min_time, window_width);
 	}
 
-	printf("desired %u\r\n", (unsigned) window_width);
+	//printf("desired %u\r\n", (unsigned) window_width);
 
 	// the window width cannot be more than 0.4 seconds to meet US
 	// regulations
@@ -917,14 +917,9 @@
 		window_width = REGULATORY_MAX_WINDOW;
 	}
 
-<<<<<<< HEAD
-	if (window_width > param_get(PARAM_MAX_WINDOW)) {
-		window_width = param_get(PARAM_MAX_WINDOW);
-=======
 	// user specified window is in milliseconds
 	if (window_width > param_get(PARAM_MAX_WINDOW)*(1000/16)) {
 		window_width = param_get(PARAM_MAX_WINDOW)*(1000/16);
->>>>>>> 4b14450d
 	}
 
 	// make sure it fits in the 13 bits of the trailer window
@@ -932,7 +927,7 @@
 		window_width = 0x1fff;
 	}
 
-	printf("shrunk %u\r\n", (unsigned) window_width);
+	//printf("shrunk %u\r\n", (unsigned) window_width);
 
 	tx_window_width = window_width;
 
