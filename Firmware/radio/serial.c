--- conflicted
+++ resolved
@@ -44,15 +44,8 @@
 // would be about 16x larger than the largest air packet if we have
 // 8 TDM time slots
 //
-<<<<<<< HEAD
-__xdata uint8_t rx_buf[2048] = {0};
-__xdata uint8_t tx_buf[256] = {0}; // FIXME - raise back to 512
-__pdata const uint16_t  rx_mask = sizeof(rx_buf) - 1;
-__pdata const uint16_t  tx_mask = sizeof(tx_buf) - 1;
-=======
 __xdata uint8_t rx_buf[2000] = {0};
 __xdata uint8_t tx_buf[512] = {0};
->>>>>>> 4b14450d
 
 // FIFO insert/remove pointers
 static volatile __pdata uint16_t				rx_insert, rx_remove;
@@ -80,15 +73,6 @@
 // mode code.  This is violated if printing from interrupt context,
 // which should generally be avoided when possible.
 //
-<<<<<<< HEAD
-#define BUF_INSERT(_which, _c)	do { _which##_buf[_which##_insert] = (_c); \
-		_which##_insert = ((_which##_insert+1) & _which##_mask); } while(0)
-#define BUF_REMOVE(_which, _c)	do { (_c) = _which##_buf[_which##_remove]; \
-		_which##_remove = ((_which##_remove+1) & _which##_mask); } while(0)
-#define BUF_PEEK(_which)	_which##_buf[_which##_remove]
-#define BUF_PEEK2(_which)	_which##_buf[(_which##_remove+1) & _which##_mask]
-#define BUF_PEEKX(_which, offset)	_which##_buf[(_which##_remove+offset) & _which##_mask]
-=======
 #define BUF_INSERT(_b, _c)	do { _b##_buf[_b##_insert] = (_c); \
 		_b##_insert = BUF_NEXT_INSERT(_b); } while(0)
 #define BUF_REMOVE(_b, _c)	do { (_c) = _b##_buf[_b##_remove]; \
@@ -96,7 +80,6 @@
 #define BUF_PEEK(_b)	_b##_buf[_b##_remove]
 #define BUF_PEEK2(_b)	_b##_buf[BUF_NEXT_REMOVE(_b)]
 #define BUF_PEEKX(_b, offset)	_b##_buf[(_b##_remove+offset) % sizeof(_b##_buf)]
->>>>>>> 4b14450d
 
 static void			_serial_write(register uint8_t c);
 static void			serial_restart(void);
