// -*- Mode: C; c-basic-offset: 8; -*-
//
// Copyright (c) 2011 Michael Smith, All Rights Reserved
//
// Redistribution and use in source and binary forms, with or without
// modification, are permitted provided that the following conditions
// are met:
//
//  o Redistributions of source code must retain the above copyright
//    notice, this list of conditions and the following disclaimer.
//  o Redistributions in binary form must reproduce the above copyright
//    notice, this list of conditions and the following disclaimer in
//    the documentation and/or other materials provided with the distribution.
//
// THIS SOFTWARE IS PROVIDED BY THE COPYRIGHT HOLDERS AND CONTRIBUTORS
// "AS IS" AND ANY EXPRESS OR IMPLIED WARRANTIES, INCLUDING, BUT NOT
// LIMITED TO, THE IMPLIED WARRANTIES OF MERCHANTABILITY AND FITNESS
// FOR A PARTICULAR PURPOSE ARE DISCLAIMED. IN NO EVENT SHALL THE
// COPYRIGHT HOLDER OR CONTRIBUTORS BE LIABLE FOR ANY DIRECT,
// INDIRECT, INCIDENTAL, SPECIAL, EXEMPLARY, OR CONSEQUENTIAL DAMAGES
// (INCLUDING, BUT NOT LIMITED TO, PROCUREMENT OF SUBSTITUTE GOODS OR
// SERVICES; LOSS OF USE, DATA, OR PROFITS; OR BUSINESS INTERRUPTION)
// HOWEVER CAUSED AND ON ANY THEORY OF LIABILITY, WHETHER IN CONTRACT,
// STRICT LIABILITY, OR TORT (INCLUDING NEGLIGENCE OR OTHERWISE)
// ARISING IN ANY WAY OUT OF THE USE OF THIS SOFTWARE, EVEN IF ADVISED
// OF THE POSSIBILITY OF SUCH DAMAGE.
//

///
/// @file	parameters.h
///
/// Definitions for program parameter storage.
///

/// Parameter IDs.
///
/// Parameter IDs here match AT S-register numbers, so change them with extreme
/// care.  Parameter zero cannot be written by AT commands.
///
/// Note that this enumeration is used to initialise the parameter_names
/// array, and parameters not listed in that array will not be visible by name.
///
/// When adding or removing a parameter here, you must also update:
///
///   parameters.c:parameter_names[]
///   parameters.c:param_check()
///
enum ParamID {
        PARAM_FORMAT = 0,		// Must always be parameter 0
        PARAM_SERIAL_SPEED,		// BAUD_RATE_* constant
        PARAM_AIR_SPEED,		// over the air baud rate
        PARAM_NETID,			// network ID
        PARAM_TXPOWER,			// transmit power (dBm)
        PARAM_ECC,			// ECC using golay encoding
	PARAM_MAVLINK,			// MAVLink framing, 0=ignore, 1=use, 2=rc-override
	PARAM_OPPRESEND,		// opportunistic resend
	PARAM_MIN_FREQ,			// min frequency in MHz
	PARAM_MAX_FREQ,			// max frequency in MHz
	PARAM_NUM_CHANNELS,		// number of hopping channels
	PARAM_DUTY_CYCLE,		// duty cycle (percentage)
	PARAM_LBT_RSSI,			// listen before talk threshold
	PARAM_MANCHESTER,		// enable manchester encoding
	PARAM_RTSCTS,			// enable hardware flow control
<<<<<<< HEAD
	PARAM_MAX_WINDOW,       // The maximum window size allowed
=======
	PARAM_MAX_WINDOW,		// The maximum window size allowed
>>>>>>> 4b14450d
	PARAM_MAX			// must be last
};

#define PARAM_FORMAT_CURRENT	0x19UL				///< current parameter format ID

/// Parameter type.
///
/// All parameters have this type.
///
typedef uint32_t	param_t;

/// Set a parameter
///
/// @note Parameters are not saved until param_save is called.
///
/// @param	param		The parameter to set.
/// @param	value		The value to assign to the parameter.
/// @return			True if the parameter's value is valid.
///
extern bool param_set(__data enum ParamID param, __pdata param_t value);

/// Get a parameter
///
/// @param	param		The parameter to get.
/// @return			The parameter value, or zero if the param
///				argument is invalid.
///
extern param_t param_get(__data enum ParamID param);

/// Look up a parameter by name
///
/// @param	name		The parameter name
/// @return			The parameter ID, or PARAM_MAX if the
///				parameter is not known.
///
extern enum ParamID param_id(__data char * __pdata name);

/// Return the name of a parameter.
///
/// @param	param		The parameter ID to look up.
/// @return			A pointer to the name of the parameter,
///				or NULL if the parameter is not known.
///
extern const char *__code param_name(__data enum ParamID param);

/// Load parameters from the flash scratchpad.
///
/// @return			True if parameters were successfully loaded.
///
extern bool param_load(void);

/// Save parameters to the flash scratchpad.
///
extern void param_save(void);

/// Reset parameters to default.
///
/// Note that this just resets - it does not save.
///
extern void param_default(void);

/// convenient routine to constrain parameter values
uint32_t constrain(__pdata uint32_t v, __pdata uint32_t min, __pdata uint32_t max);

#ifdef BOARD_rfd900a
extern bool calibration_set(uint8_t idx, uint8_t value) __reentrant;
extern uint8_t calibration_get(uint8_t level) __reentrant;
extern bool calibration_lock() __reentrant;
#endif // BOARD_rfd900a<|MERGE_RESOLUTION|>--- conflicted
+++ resolved
@@ -61,11 +61,7 @@
 	PARAM_LBT_RSSI,			// listen before talk threshold
 	PARAM_MANCHESTER,		// enable manchester encoding
 	PARAM_RTSCTS,			// enable hardware flow control
-<<<<<<< HEAD
-	PARAM_MAX_WINDOW,       // The maximum window size allowed
-=======
 	PARAM_MAX_WINDOW,		// The maximum window size allowed
->>>>>>> 4b14450d
 	PARAM_MAX			// must be last
 };
 
