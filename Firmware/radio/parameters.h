--- conflicted
+++ resolved
@@ -46,21 +46,12 @@
 ///   parameters.c:param_check()
 ///
 enum ParamID {
-<<<<<<< HEAD
 	PARAM_FORMAT = 0,		// Must always be parameter 0
 	PARAM_SERIAL_SPEED,		// BAUD_RATE_* constant
 	PARAM_AIR_SPEED,		// over the air baud rate
 	PARAM_NETID,			// network ID
 	PARAM_TXPOWER,			// transmit power (dBm)
 	PARAM_ECC,				// ECC using golay encoding
-=======
-        PARAM_FORMAT = 0,		// Must always be parameter 0
-        PARAM_SERIAL_SPEED,		// BAUD_RATE_* constant
-        PARAM_AIR_SPEED,		// over the air baud rate
-        PARAM_NETID,			// network ID
-        PARAM_TXPOWER,			// transmit power (dBm)
-        PARAM_ECC,			// ECC using golay encoding
->>>>>>> f164330e
 	PARAM_MAVLINK,			// MAVLink framing, 0=ignore, 1=use, 2=rc-override
 	PARAM_OPPRESEND,		// opportunistic resend
 	PARAM_MIN_FREQ,			// min frequency in MHz
@@ -71,14 +62,10 @@
 	PARAM_MANCHESTER,		// enable manchester encoding
 	PARAM_RTSCTS,			// enable hardware flow control
 	PARAM_MAX_WINDOW,		// The maximum window size allowed
-<<<<<<< HEAD
 	PARAM_MAX				// must be last
-=======
-	PARAM_MAX			// must be last
->>>>>>> f164330e
 };
 
-#define PARAM_FORMAT_CURRENT	0x1BUL				///< current parameter format ID
+#define PARAM_FORMAT_CURRENT	0x19UL				///< current parameter format ID
 
 /// Parameter type.
 ///
